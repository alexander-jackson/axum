--- conflicted
+++ resolved
@@ -11,7 +11,6 @@
   Use `axum::middleware::from_extractor` instead ([#1077])
 - **breaking:** Allow `Error: Into<Infallible>` for `Route::{layer, route_layer}` ([#924])
 - **breaking:** `MethodRouter` now panics on overlapping routes ([#1102])
-<<<<<<< HEAD
 - **breaking:** `Router::nest` now only accepts `Router`s. Use
   `Router::nest_service` to nest opaque services ([#1086])
 - **added:** Add `Router::nest_service` for nesting opaque services. Use this to
@@ -23,13 +22,11 @@
   `/foo.js` ([#1086])
 - **fixed:** Routes like `/foo` and `/*rest` are no longer considered
   overlapping. `/foo` will take priority ([#1086])
-=======
 - **breaking:** Remove trailing slash redirects. Previously if you added a route
   for `/foo`, axum would redirect calls to `/foo/` to `/foo` (or vice versa for
   `/foo/`). That is no longer supported and such requests will now be sent to
   the fallback. Consider using `axum_extra::routing::RouterExt::route_with_tsr`
   if you want the old behavior ([#1119])
->>>>>>> a4c82042
 
 [#1077]: https://github.com/tokio-rs/axum/pull/1077
 [#1086]: https://github.com/tokio-rs/axum/pull/1086
