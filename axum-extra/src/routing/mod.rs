//! Additional types for defining routes.

<<<<<<< HEAD
use axum::Router;
=======
use axum::{
    handler::Handler,
    http::Request,
    response::{Redirect, Response},
    Router,
};
use std::{convert::Infallible, future::ready};
use tower_service::Service;
>>>>>>> 605980b2

mod resource;

#[cfg(feature = "spa")]
mod spa;

#[cfg(feature = "typed-routing")]
mod typed;

pub use self::resource::Resource;

#[cfg(feature = "typed-routing")]
pub use axum_macros::TypedPath;

#[cfg(feature = "typed-routing")]
pub use self::typed::{FirstElementIs, TypedPath};

#[cfg(feature = "spa")]
pub use self::spa::SpaRouter;

/// Extension trait that adds additional methods to [`Router`].
pub trait RouterExt<B>: sealed::Sealed {
    /// Add a typed `GET` route to the router.
    ///
    /// The path will be inferred from the first argument to the handler function which must
    /// implement [`TypedPath`].
    ///
    /// See [`TypedPath`] for more details and examples.
    #[cfg(feature = "typed-routing")]
    fn typed_get<H, T, P>(self, handler: H) -> Self
    where
        H: axum::handler::Handler<T, B>,
        T: FirstElementIs<P> + 'static,
        P: TypedPath;

    /// Add a typed `DELETE` route to the router.
    ///
    /// The path will be inferred from the first argument to the handler function which must
    /// implement [`TypedPath`].
    ///
    /// See [`TypedPath`] for more details and examples.
    #[cfg(feature = "typed-routing")]
    fn typed_delete<H, T, P>(self, handler: H) -> Self
    where
        H: axum::handler::Handler<T, B>,
        T: FirstElementIs<P> + 'static,
        P: TypedPath;

    /// Add a typed `HEAD` route to the router.
    ///
    /// The path will be inferred from the first argument to the handler function which must
    /// implement [`TypedPath`].
    ///
    /// See [`TypedPath`] for more details and examples.
    #[cfg(feature = "typed-routing")]
    fn typed_head<H, T, P>(self, handler: H) -> Self
    where
        H: axum::handler::Handler<T, B>,
        T: FirstElementIs<P> + 'static,
        P: TypedPath;

    /// Add a typed `OPTIONS` route to the router.
    ///
    /// The path will be inferred from the first argument to the handler function which must
    /// implement [`TypedPath`].
    ///
    /// See [`TypedPath`] for more details and examples.
    #[cfg(feature = "typed-routing")]
    fn typed_options<H, T, P>(self, handler: H) -> Self
    where
        H: axum::handler::Handler<T, B>,
        T: FirstElementIs<P> + 'static,
        P: TypedPath;

    /// Add a typed `PATCH` route to the router.
    ///
    /// The path will be inferred from the first argument to the handler function which must
    /// implement [`TypedPath`].
    ///
    /// See [`TypedPath`] for more details and examples.
    #[cfg(feature = "typed-routing")]
    fn typed_patch<H, T, P>(self, handler: H) -> Self
    where
        H: axum::handler::Handler<T, B>,
        T: FirstElementIs<P> + 'static,
        P: TypedPath;

    /// Add a typed `POST` route to the router.
    ///
    /// The path will be inferred from the first argument to the handler function which must
    /// implement [`TypedPath`].
    ///
    /// See [`TypedPath`] for more details and examples.
    #[cfg(feature = "typed-routing")]
    fn typed_post<H, T, P>(self, handler: H) -> Self
    where
        H: axum::handler::Handler<T, B>,
        T: FirstElementIs<P> + 'static,
        P: TypedPath;

    /// Add a typed `PUT` route to the router.
    ///
    /// The path will be inferred from the first argument to the handler function which must
    /// implement [`TypedPath`].
    ///
    /// See [`TypedPath`] for more details and examples.
    #[cfg(feature = "typed-routing")]
    fn typed_put<H, T, P>(self, handler: H) -> Self
    where
        H: axum::handler::Handler<T, B>,
        T: FirstElementIs<P> + 'static,
        P: TypedPath;

    /// Add a typed `TRACE` route to the router.
    ///
    /// The path will be inferred from the first argument to the handler function which must
    /// implement [`TypedPath`].
    ///
    /// See [`TypedPath`] for more details and examples.
    #[cfg(feature = "typed-routing")]
    fn typed_trace<H, T, P>(self, handler: H) -> Self
    where
        H: axum::handler::Handler<T, B>,
        T: FirstElementIs<P> + 'static,
        P: TypedPath;

    /// Add another route to the router with an additional "trailing slash redirect" route.
    ///
    /// If you add a route _without_ a trailing slash, such as `/foo`, this method will also add a
    /// route for `/foo/` that redirects to `/foo`.
    ///
    /// If you add a route _with_ a trailing slash, such as `/bar/`, this method will also add a
    /// route for `/bar` that redirects to `/bar/`.
    ///
    /// This is similar to what axum 0.5.x did by default, except this explicitly adds another
    /// route, so trying to add a `/foo/` route after calling `.route_with_tsr("/foo", /* ... */)`
    /// will result in a panic due to route overlap.
    ///
    /// # Example
    ///
    /// ```
    /// use axum::{Router, routing::get};
    /// use axum_extra::routing::RouterExt;
    ///
    /// let app = Router::new()
    ///     // `/foo/` will redirect to `/foo`
    ///     .route_with_tsr("/foo", get(|| async {}))
    ///     // `/bar` will redirect to `/bar/`
    ///     .route_with_tsr("/bar/", get(|| async {}));
    /// # let _: Router = app;
    /// ```
    fn route_with_tsr<T>(self, path: &str, service: T) -> Self
    where
        T: Service<Request<B>, Response = Response, Error = Infallible> + Clone + Send + 'static,
        T::Future: Send + 'static,
        Self: Sized;
}

impl<B> RouterExt<B> for Router<B>
where
    B: axum::body::HttpBody + Send + 'static,
{
    #[cfg(feature = "typed-routing")]
    fn typed_get<H, T, P>(self, handler: H) -> Self
    where
        H: axum::handler::Handler<T, B>,
        T: FirstElementIs<P> + 'static,
        P: TypedPath,
    {
        self.route(P::PATH, axum::routing::get(handler))
    }

    #[cfg(feature = "typed-routing")]
    fn typed_delete<H, T, P>(self, handler: H) -> Self
    where
        H: axum::handler::Handler<T, B>,
        T: FirstElementIs<P> + 'static,
        P: TypedPath,
    {
        self.route(P::PATH, axum::routing::delete(handler))
    }

    #[cfg(feature = "typed-routing")]
    fn typed_head<H, T, P>(self, handler: H) -> Self
    where
        H: axum::handler::Handler<T, B>,
        T: FirstElementIs<P> + 'static,
        P: TypedPath,
    {
        self.route(P::PATH, axum::routing::head(handler))
    }

    #[cfg(feature = "typed-routing")]
    fn typed_options<H, T, P>(self, handler: H) -> Self
    where
        H: axum::handler::Handler<T, B>,
        T: FirstElementIs<P> + 'static,
        P: TypedPath,
    {
        self.route(P::PATH, axum::routing::options(handler))
    }

    #[cfg(feature = "typed-routing")]
    fn typed_patch<H, T, P>(self, handler: H) -> Self
    where
        H: axum::handler::Handler<T, B>,
        T: FirstElementIs<P> + 'static,
        P: TypedPath,
    {
        self.route(P::PATH, axum::routing::patch(handler))
    }

    #[cfg(feature = "typed-routing")]
    fn typed_post<H, T, P>(self, handler: H) -> Self
    where
        H: axum::handler::Handler<T, B>,
        T: FirstElementIs<P> + 'static,
        P: TypedPath,
    {
        self.route(P::PATH, axum::routing::post(handler))
    }

    #[cfg(feature = "typed-routing")]
    fn typed_put<H, T, P>(self, handler: H) -> Self
    where
        H: axum::handler::Handler<T, B>,
        T: FirstElementIs<P> + 'static,
        P: TypedPath,
    {
        self.route(P::PATH, axum::routing::put(handler))
    }

    #[cfg(feature = "typed-routing")]
    fn typed_trace<H, T, P>(self, handler: H) -> Self
    where
        H: axum::handler::Handler<T, B>,
        T: FirstElementIs<P> + 'static,
        P: TypedPath,
    {
        self.route(P::PATH, axum::routing::trace(handler))
    }

    fn route_with_tsr<T>(mut self, path: &str, service: T) -> Self
    where
        T: Service<Request<B>, Response = Response, Error = Infallible> + Clone + Send + 'static,
        T::Future: Send + 'static,
        Self: Sized,
    {
        self = self.route(path, service);

        let redirect = Redirect::permanent(path);

        if let Some(path_without_trailing_slash) = path.strip_suffix('/') {
            self.route(
                path_without_trailing_slash,
                (move || ready(redirect.clone())).into_service(),
            )
        } else {
            self.route(
                &format!("{}/", path),
                (move || ready(redirect.clone())).into_service(),
            )
        }
    }
}

mod sealed {
    pub trait Sealed {}
    impl<B> Sealed for axum::Router<B> {}
}

#[cfg(test)]
mod tests {
    use super::*;
    use crate::test_helpers::*;
    use axum::{http::StatusCode, routing::get};

    #[tokio::test]
    async fn test_tsr() {
        let app = Router::new()
            .route_with_tsr("/foo", get(|| async {}))
            .route_with_tsr("/bar/", get(|| async {}));

        let client = TestClient::new(app);

        let res = client.get("/foo").send().await;
        assert_eq!(res.status(), StatusCode::OK);

        let res = client.get("/foo/").send().await;
        assert_eq!(res.status(), StatusCode::PERMANENT_REDIRECT);
        assert_eq!(res.headers()["location"], "/foo");

        let res = client.get("/bar/").send().await;
        assert_eq!(res.status(), StatusCode::OK);

        let res = client.get("/bar").send().await;
        assert_eq!(res.status(), StatusCode::PERMANENT_REDIRECT);
        assert_eq!(res.headers()["location"], "/bar/");
    }
}<|MERGE_RESOLUTION|>--- conflicted
+++ resolved
@@ -1,8 +1,5 @@
 //! Additional types for defining routes.
 
-<<<<<<< HEAD
-use axum::Router;
-=======
 use axum::{
     handler::Handler,
     http::Request,
@@ -11,7 +8,6 @@
 };
 use std::{convert::Infallible, future::ready};
 use tower_service::Service;
->>>>>>> 605980b2
 
 mod resource;
 
